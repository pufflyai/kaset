import { createAgent, createLLMTask, type Tool } from "@pstdio/tiny-ai-tasks";
import { type RequestApproval } from "./approval";
import { systemPrompt as defaultSystemPrompt } from "./prompts";
import { createOpfsTools } from "./tools/createOpfsTools";

export type CreateKasAgentOptions = {
  model: string;
  apiKey?: string;
  workspaceDir: string;
  baseURL?: string;
  requestApproval?: RequestApproval;
  approvalGatedTools?: readonly string[];
  systemPrompt?: string;
  effort?: "low" | "medium" | "high";
  maxTurns?: number;
  onShellChunk?: (chunk: string) => void;
  dangerouslyAllowBrowser?: boolean;
  extraTools?: Tool[];
};

export function createKasAgent(opts: CreateKasAgentOptions) {
  if (!opts.apiKey && !opts.baseURL) {
    throw new Error("Missing OpenAI API key. Provide an API key or configure a Base URL.");
  }
  if (!opts.model) throw new Error("Missing model");
  if (!opts.workspaceDir) throw new Error("Missing workspaceDir");

  const llm = createLLMTask({
    model: opts.model,
<<<<<<< HEAD
    reasoning: { effort: opts.effort ?? "low" },
    ...(opts.apiKey ? { apiKey: opts.apiKey } : {}),
=======
    apiKey: opts.apiKey,
    ...(opts.effort ? { reasoning: { effort: opts.effort } } : {}),
>>>>>>> 739ed5ee
    ...(opts.baseURL ? { baseUrl: opts.baseURL } : {}),
    dangerouslyAllowBrowser: opts.dangerouslyAllowBrowser ?? true,
  });

  const tools = [
    ...createOpfsTools({
      workspaceDir: opts.workspaceDir,
      onShellChunk: opts.onShellChunk,
      requestApproval: opts.requestApproval,
      approvalGatedTools: opts.approvalGatedTools as string[] | undefined,
    }),
    ...(opts.extraTools ?? []),
  ];

  return createAgent({
    template: [{ role: "system", content: opts.systemPrompt ?? defaultSystemPrompt }],
    llm,
    tools,
    maxTurns: opts.maxTurns ?? 100,
  });
}<|MERGE_RESOLUTION|>--- conflicted
+++ resolved
@@ -27,13 +27,8 @@
 
   const llm = createLLMTask({
     model: opts.model,
-<<<<<<< HEAD
-    reasoning: { effort: opts.effort ?? "low" },
     ...(opts.apiKey ? { apiKey: opts.apiKey } : {}),
-=======
-    apiKey: opts.apiKey,
     ...(opts.effort ? { reasoning: { effort: opts.effort } } : {}),
->>>>>>> 739ed5ee
     ...(opts.baseURL ? { baseUrl: opts.baseURL } : {}),
     dangerouslyAllowBrowser: opts.dangerouslyAllowBrowser ?? true,
   });
