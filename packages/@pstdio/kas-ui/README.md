--- conflicted
+++ resolved
@@ -1,123 +1,5 @@
 # @pstdio/kas-ui
 
-<<<<<<< HEAD
 Kas UI provides reusable React primitives for rendering Kaset conversations and tool output. It includes a managed
 conversation store, timeline components, and adapters that make it easy for hosts to customize how tool invocations are
 visualized.
-
-## Configuring the provider
-
-Wrap your application in `KasUIProvider` to initialize the conversation store. You can now extend the provider with
-rendering configuration, including custom tool renderers that augment the timeline output.
-
-```tsx
-import { KasUIProvider, createDefaultToolRenderers } from "@pstdio/kas-ui";
-
-const toolRenderers = createDefaultToolRenderers();
-
-export function App() {
-  return <KasUIProvider toolRenderers={toolRenderers}>{/* application UI */}</KasUIProvider>;
-}
-```
-
-`KasUIProvider` accepts any `KasUIConfig` properties directly. Today this includes a `toolRenderers` record where keys are
-Kas tool invocation types (for example `tool-opfs_ls`) and values are `ToolRenderer` functions.
-
-## Tool renderer adapters
-
-`@pstdio/kas-ui` exposes a reusable tool-rendering adapter to build timeline data structures from the Kas runtime. This
-keeps Kas UI components framework-agnostic and allows hosts to register custom renderers without modifying package
-internals.
-
-Key exports:
-
-- `createDefaultToolRenderers()` – returns the default renderers that ship with Kas UI (OPFS helpers, diff renderers, etc.)
-- `ToolRenderer` / `ToolRenderersMap` – types describing renderer functions
-- `buildTimelineDocFromInvocations(invocations, options)` – converts tool invocations into a `TimelineDoc` using the
-  provided renderer map
-- `useToolTimelineBuilder()` – hook that provides a memoized builder using the renderer map registered with the provider
-
-Renderers return `ToolRendererResult` objects describing the timeline entry (title segments, blocks, indicator, and
-expandable flag). You can override default renderers or register new ones:
-
-```tsx
-import {
-  KasUIProvider,
-  createDefaultToolRenderers,
-  type ToolRenderersMap,
-  type ToolRendererResult,
-} from "@pstdio/kas-ui";
-
-const customRenderers: ToolRenderersMap = {
-  "tool-custom": (invocation) =>
-    ({
-      title: [{ kind: "text", text: "Ran custom tool", bold: true }],
-      blocks: [{ type: "text", text: `Result: ${(invocation as any).output}` }],
-    }) satisfies ToolRendererResult,
-};
-
-const toolRenderers = {
-  ...createDefaultToolRenderers(),
-  ...customRenderers,
-};
-
-export function App() {
-  return <KasUIProvider toolRenderers={toolRenderers}>{/* ... */}</KasUIProvider>;
-}
-```
-
-Within Kas UI components (or downstream hosts) you can access the renderer map or build timeline docs using the provided
-hooks:
-
-```tsx
-import { useToolTimelineBuilder } from "@pstdio/kas-ui";
-
-function ToolTimeline({ invocations }) {
-  const buildTimeline = useToolTimelineBuilder();
-  const data = buildTimeline(invocations);
-  return <TimelineFromJSON data={data} />;
-}
-```
-
-For more granular control you can use `useToolRenderers()` to obtain the raw map or `useToolRenderer(toolType)` to read
-an individual renderer.
-=======
-Kas UI provides React primitives used by the Kaset playground and the Kas agent runtime. Components are Chakra UI based and cover the conversation timeline, tool invocation rendering, and shared utility widgets.
-
-## Development
-
-Install dependencies from the monorepo root:
-
-```bash
-npm install
-```
-
-Then use the workspace scripts when iterating locally:
-
-```bash
-# Build the library bundle
-npm run build --workspace @pstdio/kas-ui
-
-# Type-check and run Vitest
-npm run test --workspace @pstdio/kas-ui
-
-# Lint the source files
-npm run lint --workspace @pstdio/kas-ui
-```
-
-## Storybook
-
-Interactive documentation for the primitives lives in Storybook. Launch it locally with:
-
-```bash
-npm run storybook --workspace @pstdio/kas-ui
-```
-
-This spins up a Vite-powered Storybook instance configured with the Kas UI Chakra theme and providers so stories render without the playground shell. To produce a static build (used by CI), run:
-
-```bash
-npm run storybook:build --workspace @pstdio/kas-ui
-```
-
-The Storybook build step is part of the main CI workflow to catch integration issues alongside lint, build, and test checks.
->>>>>>> ce5ebd9f
