<!doctype html>
<html lang="en">
  <head>
    <meta charset="utf-8" />
    <title>Tiny UI Runtime</title>
    <style>
      html,
      body {
        margin: 0;
        padding: 0;
        height: 100%;
        background: transparent;
      }
      #root {
        height: 100%;
      }
    </style>
    <script type="module">
<<<<<<< HEAD
      import { guest } from "https://esm.sh/rimless@0.7.0";
=======
      import { guest } from "https://esm.sh/rimless@0.7.1";
>>>>>>> 5aa5daa1

      const IMPORT_MAP_ID = "tiny-importmap";
      const STYLE_FLAG = "data-tiny-style";
      const INLINE_STYLE_FLAG = "data-tiny-inline-style";
      const inlineStyleKeys = new Set();

      const el = (sel) => document.querySelector(sel);
      const container = (sel) => el(sel) ?? el("#root") ?? document.body;

      function ensureImportMap(importMap) {
        if (!importMap) return;
        let s = document.getElementById(IMPORT_MAP_ID);
        if (!s) {
          s = document.createElement("script");
          s.id = IMPORT_MAP_ID;
          s.type = "importmap";
          document.head.appendChild(s);
        }
        s.textContent = JSON.stringify(importMap, null, 2);
      }

      function ensureStyles(styles) {
        if (!Array.isArray(styles) || styles.length === 0) return;
        for (const href of styles) {
          if (!href) continue;
          const q = `link[rel="stylesheet"][${STYLE_FLAG}="${href}"]`;
          if (document.head.querySelector(q)) continue;
          const link = document.createElement("link");
          link.rel = "stylesheet";
          link.href = href;
          link.setAttribute(STYLE_FLAG, href);
          document.head.appendChild(link);
        }
      }

      // fallback when service worker is skipped
      function ensureInlineStyles(entries) {
        if (!Array.isArray(entries) || entries.length === 0) return;
        for (const entry of entries) {
          if (!entry || typeof entry.cssText !== "string" || !entry.cssText) continue;
          const key = typeof entry.id === "string" && entry.id ? entry.id : entry.cssText;
          if (key && inlineStyleKeys.has(key)) continue;

          const styleEl = document.createElement("style");
          styleEl.type = "text/css";
          styleEl.textContent = entry.cssText;

          if (key) {
            styleEl.setAttribute(INLINE_STYLE_FLAG, key);
            inlineStyleKeys.add(key);
          }

          document.head.appendChild(styleEl);
        }
      }

      /** Runtime API exposed to the host */
      const runtimeApi = {
        /**
         * Boot the runtime and mount the entry export.
         * The host promises to provide: { id, moduleUrl, importMap?, styles?, entryExport?, mountSelector?, runtimeOptions?, meta? }
         */
        async init(init, remote) {
          try {
            ensureImportMap(init.importMap);
            ensureStyles(init.styles);
            ensureInlineStyles(init.inlineStyles);

            if (typeof init.moduleUrl !== "string" || !init.moduleUrl) {
              throw new Error("Missing or invalid moduleUrl");
            }

            const mod = await import(init.moduleUrl);
            const exportName = init.entryExport ?? "mount";
            const entry = typeof mod[exportName] === "function" ? mod[exportName] : mod.default;

            if (typeof entry !== "function") {
              throw new Error(`Entry export '${exportName}' is not a function`);
            }

            if (!remote || typeof remote.ops !== "function") {
              throw new Error("Tiny UI host does not expose remote.ops");
            }

            const host = {
              call: (method, params) => remote.ops({ method, params }),
            };

            const mountEl = container(init.mountSelector ?? "#root");
            await entry(mountEl, host, init.runtimeOptions ?? {});
            await remote.ready({ id: init.id, meta: init.meta });
          } catch (err) {
            const e = err instanceof Error ? err : new Error("Failed to initialize module");
            await remote.runtimeError({ id: init?.id, message: e.message, stack: e.stack });
          }
        },
      };

      await guest.connect(runtimeApi);
    </script>
  </head>
  <body>
    <div id="root"></div>
  </body>
</html><|MERGE_RESOLUTION|>--- conflicted
+++ resolved
@@ -16,11 +16,7 @@
       }
     </style>
     <script type="module">
-<<<<<<< HEAD
-      import { guest } from "https://esm.sh/rimless@0.7.0";
-=======
       import { guest } from "https://esm.sh/rimless@0.7.1";
->>>>>>> 5aa5daa1
 
       const IMPORT_MAP_ID = "tiny-importmap";
       const STYLE_FLAG = "data-tiny-style";
